--- conflicted
+++ resolved
@@ -125,13 +125,7 @@
     A = (i)*A_step + A_start;
     std::cout << "A: " << A << "\n";
     std::string Astr = std::to_string(A);
-<<<<<<< HEAD
 
-=======
-    // TODO: find more reliable way to make sure
-    Astr.pop_back(); // remove trailing zeros
-    Astr.pop_back();
->>>>>>> cf747469
 
     // Create group inside file
     Group group(file.createGroup("/group" + Astr));
